#
# Streamlit components for general labeling tasks
#
# Copyright (c) 2024 Carnegie Mellon University
# SPDX-License-Identifier: GPL-2.0-only
#

import streamlit as st
import subprocess
from glob import glob
from streamlit_label_kit import detection, absolute_to_relative, convert_bbox_format

def wide_space_default():
    st.set_page_config(layout="wide")

wide_space_default()

# Define constants and load images
label_list = ["deer", "human", "dog", "penguin", "flamingo", "teddy bear"]
image_path_list = glob("image/*.jpg")
image_size = [700, 467]
DEFAULT_HEIGHT = 512
DEFAULT_LINE_WIDTH = 1.0

# Ensure we have a page index in session state
if "num_page" not in st.session_state:
    st.session_state.num_page = 1

# Create two tabs: one for configuration, one for the detection component.
<<<<<<< HEAD
tabs = st.tabs(["Configure Manual Labeling Window", "Manual Labeling", "Finetune Model"])
=======
tabs = st.tabs(["Configure", "Detection" , "GPU Status"])
>>>>>>> 3f5763cf

# ----------------------- Configure Tab -----------------------
with tabs[0]:
    # st.header("Configure Manual Labeling Window")
    
    # Initialize dynamic class list if not set
    if "class_options" not in st.session_state:
        st.session_state.class_options = label_list.copy()
    
    with st.expander("Image & Inputs"):
        c1, c2 = st.columns(2)
        with c1:
            _height = st.number_input("image_height (px)", min_value=0, value=DEFAULT_HEIGHT, key="height_input")
        with c2:
            _width = st.number_input("image_width (px)", min_value=0, value=DEFAULT_HEIGHT, key="width_input")
        
        # Use dynamic class list for the multiselect
        _label_list = st.multiselect("Label List", options=st.session_state.class_options,
                                     default=st.session_state.class_options, key="label_list")
        _bbox_show_label = st.toggle("Show Bounding Box Labels", True, key="bbox_show_label")
        
        # Provide controls to add new classes
        new_class = st.text_input("Add a new class", key="new_class")
        if st.button("Add Class"):
            if new_class and new_class not in st.session_state.class_options:
                st.session_state.class_options.append(new_class)
                st.experimental_rerun()
        
        # Provide controls to remove classes
        remove_classes = st.multiselect("Remove Classes", options=st.session_state.class_options, key="remove_classes")
        if st.button("Remove Selected Classes"):
            if remove_classes:
                for rc in remove_classes:
                    if rc in st.session_state.class_options:
                        st.session_state.class_options.remove(rc)
                st.experimental_rerun()
        
        c1, c2 = st.columns(2)
        with c1:
            _info_dict_help = st.toggle("Info Dict", help='e.g., [{"Confidence": 0.1, "testScore": 0.98}, {"Confidence": 0.2}]', key="info_dict_help")
        with c2:
            _meta_help = st.toggle("MetaData/Description", help='e.g., [["meta/description1", "meta1", "meta2"], ["meta/description2"]]', key="meta_help")
        _meta = [["meta/description1", "meta1", "meta2"], ["meta/description2"]] if _meta_help else []
        if _info_dict_help:
            _info_dict = [{"Confidence": 0.1, "testScore": 0.98}, {"Confidence": 0.2}]
            _bbox_show_info = st.toggle("Show Bounding Box Info", True, key="bbox_show_info")
        else:
            _info_dict = []
            _bbox_show_info = False
        
        c1, c2 = st.columns(2)
        with c1:
            _bbox_format = st.selectbox("Bounding Box Format", 
                                        ["XYWH", "XYXY", "CXYWH", "REL_XYWH", "REL_XYXY", "REL_CXYWH"],
                                        key="bbox_format")
    
    with st.expander("UI Size"):
        c1, c2, c3 = st.columns(3)
        with c1:
            _ui_size = st.selectbox("UI Size", ("small", "medium", "large"), key="ui_size")
    
        c1, c2, c3 = st.columns(3)
        with c1:
            _ui_left_size = st.selectbox("Left UI Size", (None, "small", "medium", "large", "custom"), key="ui_left_size")
        if _ui_left_size == "custom":
            with c2:
                _ui_left_size = st.number_input("Left Size (px)", min_value=0, value=198, key="left_size")
    
        c1, c2, c3 = st.columns(3)
        with c1:
            _ui_bottom_size = st.selectbox("Bottom UI Size", (None, "small", "medium", "large", "custom"), key="ui_bottom_size")
        if _ui_bottom_size == "custom":
            with c2:
                _ui_bottom_size = st.number_input("Bottom Size (px)", min_value=0, value=198, key="bottom_size")
    
        c1, c2, c3 = st.columns(3)
        with c1:
            _ui_right_size = st.selectbox("Right UI Size", (None, "small", "medium", "large", "custom"), key="ui_right_size")
        if _ui_right_size == "custom":
            with c2:
                _ui_right_size = st.number_input("Right Size (px)", min_value=0, value=34, key="right_size")
    
    with st.expander("UI Settings & Position"):
        c1, c2, c3 = st.columns(3)
        with c1:
            _comp_alignment = st.selectbox("Component Alignment", ("left", "center", "right"), key="comp_alignment")
        c1, c2, c3 = st.columns(3)
        with c1:
            _ui_position = st.selectbox("UI Position", ("left", "right"), key="ui_position")
        with c2:
            _line_width = st.number_input("Line Width", min_value=0.5, value=DEFAULT_LINE_WIDTH, step=0.1, key="line_width")
        with c3:
            _read_only = st.toggle("Read-Only Mode", False, key="read_only")
    
        c1, c2, c3 = st.columns(3)
        # Change order so that "radio" is default
        with c1:
            _class_select_type = st.radio("Class Select Type", ("radio", "select"), key="class_select_type")
        with c2:
            _class_select_position = st.selectbox("Class Select Position", (None, "left", "right", "bottom"), key="class_select_position")
    
        c1, c2, c3 = st.columns(3)
        # Set default for item_editor to True and default position to "right"
        with c1:
            _item_editor = st.toggle("Enable Item Editor", True, key="item_editor")
        if _item_editor:
            with c2:
                _item_editor_position = st.selectbox("Item Editor Position", (None, "left", "right"), index=2, key="item_editor_position")
            with c3:
                _edit_description = st.toggle("Edit Description", key="edit_description")
                _edit_meta = st.toggle("Edit Meta Data", key="edit_meta")
        else:
            _item_editor_position = None
            _edit_description = False
            _edit_meta = False
    
        c1, c2, c3 = st.columns(3)
        # Set default for item_selector to True and default position to "right"
        with c1:
            _item_selector = st.toggle("Enable Item Selector", True, key="item_selector")
        if _item_selector:
            with c2:
                _item_selector_position = st.selectbox("Item Selector Position", (None, "left", "right"), index=2, key="item_selector_position")
        else:
            _item_selector_position = None
    
    with st.expander("API"):
        # Prepare the bounding boxes
        _bbox = [[0, 0, 200, 100], [10, 20, 100, 150]]
        _bbox_id = ["bbox-" + str(i) for i in range(len(_bbox))]
    
        original_format = _bbox_format.replace("REL_", "")
        _bbox = [convert_bbox_format(bbox, "XYWH", original_format) for bbox in _bbox]
        if "REL" in _bbox_format:
            _bbox = [
                absolute_to_relative(bbox, image_size[0], image_size[1])
                for bbox in _bbox
            ]
            
        # Build a result dictionary for each image
        result_dict = {}
        for img in image_path_list:
            result_dict[img] = {
                "bboxes": _bbox,
                "labels": [0, 0],
            }
        st.session_state["result"] = result_dict.copy()
    
        # Create the function call string
        function_args = [
            "\timage_path=image_path",
            f"label_list={_label_list}",
            f"bboxes=st.session_state['result'][target_image_path]['bboxes']",
        ]
    
        if _bbox_id:
            function_args.append(f"bbox_ids={_bbox_id}")
        if _bbox_format != "XYWH":
            function_args.append(f"bbox_format={_bbox_format}")
        if _info_dict_help:
            function_args.append(f"info_dict={_info_dict}")
        if _meta_help:
            function_args.append(f"meta_data={_meta}")
        if _height != DEFAULT_HEIGHT:
            function_args.append(f"image_height={_height}")
        if _width != DEFAULT_HEIGHT:
            function_args.append(f"image_width={_width}")
        if _line_width != DEFAULT_LINE_WIDTH:
            function_args.append(f"line_width={_line_width}")
        if _ui_position != "left":
            function_args.append(f"ui_position={repr(_ui_position)}")
        if _class_select_position:
            function_args.append(f"class_select_position={repr(_class_select_position)}")
        if _item_editor_position:
            function_args.append(f"item_editor_position={repr(_item_editor_position)}")
        if _item_selector_position:
            function_args.append(f"item_selector_position={repr(_item_selector_position)}")
        if _class_select_type != "select":
            function_args.append(f"class_select_type={repr(_class_select_type)}")
        if _item_editor:
            function_args.append(f"item_editor={_item_editor}")
        if _item_selector:
            function_args.append(f"item_selector={_item_selector}")
        if _edit_description:
            function_args.append(f"edit_description={_edit_description}")
        if _edit_meta:
            function_args.append(f"edit_meta={_edit_meta}")
        if _ui_size != "small":
            function_args.append(f"ui_size={repr(_ui_size)}")
        if _ui_left_size:
            function_args.append(f"ui_left_size={repr(_ui_left_size)}")
        if _ui_bottom_size:
            function_args.append(f"ui_bottom_size={repr(_ui_bottom_size)}")
        if _ui_right_size:
            function_args.append(f"ui_right_size={repr(_ui_right_size)}")
        if _bbox_show_info:
            function_args.append(f"bbox_show_info={repr(_bbox_show_info)}")
        if _bbox_show_label:
            function_args.append(f"bbox_show_label={repr(_bbox_show_label)}")
        if _read_only:
            function_args.append(f"read_only={repr(_read_only)}")
        if _comp_alignment != "left":
            function_args.append(f"component_alignment={repr(_comp_alignment)}")
    
        function_args.append("key=None")
        final_function_call = "detection(\n" + ",\n\t".join(function_args) + "\n)"
    
        st.code(f"result = {final_function_call}", language="python")
    
    # Save configuration settings into session_state for use in the Detection tab
    st.session_state["config"] = {
        "image_height": _height,
        "image_width": _width,
        "label_list": _label_list,
        "bbox_show_label": _bbox_show_label,
        "info_dict": _info_dict,
        "meta_data": _meta,
        "ui_size": _ui_size,
        "ui_left_size": _ui_left_size,
        "ui_bottom_size": _ui_bottom_size,
        "ui_right_size": _ui_right_size,
        "component_alignment": _comp_alignment,
        "ui_position": _ui_position,
        "line_width": _line_width,
        "read_only": _read_only,
        "class_select_type": _class_select_type,
        "class_select_position": _class_select_position,
        "item_editor": _item_editor,
        "item_editor_position": _item_editor_position,
        "edit_description": _edit_description,
        "edit_meta": _edit_meta,
        "item_selector": _item_selector,
        "item_selector_position": _item_selector_position,
        "bbox_format": _bbox_format,
        "bbox": _bbox,
        "bbox_ids": _bbox_id,
        "bbox_show_info": _bbox_show_info,
    }

# ----------------------- Detection Tab -----------------------
with tabs[1]:
    # st.header("Manual Labeling")
    # Get the current image based on the page number
    target_image_path = image_path_list[st.session_state.num_page]
    
    # Retrieve configuration settings (or use defaults if not set)
    config = st.session_state.get("config", {})
    
    st.text("Component")
    st.session_state.out = detection(
        image_path=target_image_path,
        bboxes=st.session_state["result"][target_image_path]["bboxes"],
        bbox_format=config.get("bbox_format", "XYWH"),
        bbox_ids=config.get("bbox_ids", None),
        labels=st.session_state["result"][target_image_path]["labels"],
        info_dict=config.get("info_dict", []),
        meta_data=config.get("meta_data", []),
        label_list=config.get("label_list", label_list),
        line_width=config.get("line_width", DEFAULT_LINE_WIDTH),
        class_select_type=config.get("class_select_type", "select"),
        item_editor=config.get("item_editor", False),
        item_selector=config.get("item_selector", False),
        edit_meta=config.get("edit_meta", False),
        edit_description=config.get("edit_description", False),
        ui_position=config.get("ui_position", "left"),
        class_select_position=config.get("class_select_position", None),
        item_editor_position=config.get("item_editor_position", None),
        item_selector_position=config.get("item_selector_position", None),
        image_height=config.get("image_height", DEFAULT_HEIGHT),
        image_width=config.get("image_width", DEFAULT_HEIGHT),
        ui_size=config.get("ui_size", "small"),
        ui_left_size=config.get("ui_left_size", None),
        ui_bottom_size=config.get("ui_bottom_size", None),
        ui_right_size=config.get("ui_right_size", None),
        bbox_show_info=config.get("bbox_show_info", False),
        bbox_show_label=config.get("bbox_show_label", True),
        read_only=config.get("read_only", False),
        component_alignment=config.get("component_alignment", "left"),
        key=None,
    )
    
    # Image navigation slider (syncs with session state)
    num_page = st.slider("page", 0, len(image_path_list) - 1, st.session_state.num_page, key="slider_det")
    col_left, col_middle, col_right = st.columns([1, 12, 1])
    
    with col_left:
        if st.button("Previous", key="prev_btn"):
            if st.session_state.num_page > 0:
                st.session_state.num_page -= 1
                st.rerun()
    
    with col_right:
        if st.button("Next", key="next_btn"):
            if st.session_state.num_page < len(image_path_list) - 1:
                st.session_state.num_page += 1
                st.rerun()
    
    st.text("Component Returns")
    st.write(st.session_state.out)

# ----------------------- GPU Status Tab -----------------------
with tabs[2]:  # Third tab (New)
    st.header("GPU Status")

    st.write("Click the button below to check the GPU status on Lambda 2.")
    
    if st.button("Check GPU Status"):
        try:
            # Run the gpustat command and capture output
            output = subprocess.check_output(["gpustat"]).decode("utf-8")
            st.text(output)  # Display the raw output
        except Exception as e:
            st.error(f"Failed to run gpustat: {e}")<|MERGE_RESOLUTION|>--- conflicted
+++ resolved
@@ -27,11 +27,7 @@
     st.session_state.num_page = 1
 
 # Create two tabs: one for configuration, one for the detection component.
-<<<<<<< HEAD
-tabs = st.tabs(["Configure Manual Labeling Window", "Manual Labeling", "Finetune Model"])
-=======
-tabs = st.tabs(["Configure", "Detection" , "GPU Status"])
->>>>>>> 3f5763cf
+tabs = st.tabs(["Configure Manual Labeling Window", "Manual Labeling" , "GPU Status"])
 
 # ----------------------- Configure Tab -----------------------
 with tabs[0]:
@@ -333,7 +329,7 @@
     st.write(st.session_state.out)
 
 # ----------------------- GPU Status Tab -----------------------
-with tabs[2]:  # Third tab (New)
+with tabs[2]:  # Third tab
     st.header("GPU Status")
 
     st.write("Click the button below to check the GPU status on Lambda 2.")
